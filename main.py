# @Time   : 2021/1/28
# @Author : Tianyu Zhao
# @Email  : tyzhao@bupt.edu.cn

import argparse
from openhgnn.experiment import Experiment

if __name__ == '__main__':
    parser = argparse.ArgumentParser()
<<<<<<< HEAD
    parser.add_argument('--model', '-m', default='HDE', type=str, help='name of models')
    parser.add_argument('--task', '-t', default='link_prediction', type=str, help='name of task')
    parser.add_argument('--dataset', '-d', default='HGBl-IMDB', type=str, help='name of datasets')
    parser.add_argument('--gpu', '-g', default='0', type=int, help='-1 means cpu')
=======
    parser.add_argument('--model', '-m', default='RGCN', type=str, help='name of models')
    parser.add_argument('--task', '-t', default='node_classification', type=str, help='name of task')
    # link_prediction / node_classification
    parser.add_argument('--dataset', '-d', default='acm4GTN', type=str, help='name of datasets')
    parser.add_argument('--gpu', '-g', default='-1', type=int, help='-1 means cpu')
>>>>>>> 512d0667
    parser.add_argument('--use_best_config', action='store_true', help='will load utils.best_config')
    parser.add_argument('--load_from_pretrained', action='store_true', help='load model from the checkpoint')
    args = parser.parse_args()

    experiment = Experiment(model=args.model, dataset=args.dataset, task=args.task, gpu=args.gpu,
                            use_best_config=args.use_best_config, load_from_pretrained=args.load_from_pretrained)
    experiment.run()<|MERGE_RESOLUTION|>--- conflicted
+++ resolved
@@ -7,18 +7,11 @@
 
 if __name__ == '__main__':
     parser = argparse.ArgumentParser()
-<<<<<<< HEAD
-    parser.add_argument('--model', '-m', default='HDE', type=str, help='name of models')
-    parser.add_argument('--task', '-t', default='link_prediction', type=str, help='name of task')
-    parser.add_argument('--dataset', '-d', default='HGBl-IMDB', type=str, help='name of datasets')
-    parser.add_argument('--gpu', '-g', default='0', type=int, help='-1 means cpu')
-=======
     parser.add_argument('--model', '-m', default='RGCN', type=str, help='name of models')
     parser.add_argument('--task', '-t', default='node_classification', type=str, help='name of task')
     # link_prediction / node_classification
     parser.add_argument('--dataset', '-d', default='acm4GTN', type=str, help='name of datasets')
     parser.add_argument('--gpu', '-g', default='-1', type=int, help='-1 means cpu')
->>>>>>> 512d0667
     parser.add_argument('--use_best_config', action='store_true', help='will load utils.best_config')
     parser.add_argument('--load_from_pretrained', action='store_true', help='load model from the checkpoint')
     args = parser.parse_args()
