import importlib
from .NEW_model import MLP_follow_model
from .base_model import BaseModel
import sys
sys.path.append("..")

MODEL_REGISTRY = {}


def register_model(name):
    """
    New models types can be added to cogdl with the :func:`register_model`
    function decorator.

    For example::

        @register_model('gat')
        class GAT(BaseModel):
            (...)

    Args:
        name (str): the name of the models
    """

    def register_model_cls(cls):
        if name in MODEL_REGISTRY:
            raise ValueError("Cannot register duplicate models ({})".format(name))
        if not issubclass(cls, BaseModel):
            raise ValueError("Model ({}: {}) must extend BaseModel".format(name, cls.__name__))
        MODEL_REGISTRY[name] = cls
        cls.model_name = name
        return cls

    return register_model_cls


def try_import_model(model):
    if model not in MODEL_REGISTRY:
        if model in SUPPORTED_MODELS:
            importlib.import_module(SUPPORTED_MODELS[model])
        else:
            print(f"Failed to import {model} models.")
            return False
    return True


def build_model(model):
    if not try_import_model(model):
        exit(1)
    return MODEL_REGISTRY[model]


SUPPORTED_MODELS = {
    "CompGCN": "openhgnn.models.CompGCN",
    "HetGNN": "openhgnn.models.HetGNN",
    'RGCN': 'openhgnn.models.RGCN',
    "RGAT": 'openhgnn.models.RGAT',
    'RSHN': 'openhgnn.models.RSHN',
    'Metapath2vec': 'openhgnn.models.SkipGram',
    'HERec': 'openhgnn.models.SkipGram',
    'HAN': 'openhgnn.models.HAN',
    #'HGT': 'openhgnn.models.HGT',
    'HeCo': 'openhgnn.models.HeCo',
    'HGT': 'openhgnn.models.HGT',
    'GTN': 'openhgnn.models.GTN_sparse',
    'fastGTN': 'openhgnn.models.fastGTN',
    'MHNF': 'openhgnn.models.MHNF',
    'MAGNN': 'openhgnn.models.MAGNN',
    'HeGAN':'openhgnn.models.HeGAN',
    'NSHE': 'openhgnn.models.NSHE',
    'NARS': 'openhgnn.models.NARS',
    'RHGNN': 'openhgnn.models.RHGNN',
    'HPN': 'openhgnn.models.HPN',
    'KGCN': 'openhgnn.models.KGCN',
    'SLiCE':'openhgnn.models.SLiCE',
    'HGSL': 'openhgnn.models.HGSL',
    'GCN': 'space4hgnn.homo_models.GCN',
    'GAT': 'space4hgnn.homo_models.GAT',
    'homo_GNN': 'openhgnn.models.homo_GNN',
    'general_HGNN': 'openhgnn.models.general_HGNN',
    'HDE': 'openhgnn.models.HDE',
    'SimpleHGN': 'openhgnn.models.SimpleHGN',
<<<<<<< HEAD
    'GATNE-T': 'openhgnn.models.GATNE',
=======
    'HetSANN': 'openhgnn.models.HetSANN',
    'HGAT': 'openhgnn.models.HGAT',
>>>>>>> 6d19ff8b
}<|MERGE_RESOLUTION|>--- conflicted
+++ resolved
@@ -80,10 +80,7 @@
     'general_HGNN': 'openhgnn.models.general_HGNN',
     'HDE': 'openhgnn.models.HDE',
     'SimpleHGN': 'openhgnn.models.SimpleHGN',
-<<<<<<< HEAD
     'GATNE-T': 'openhgnn.models.GATNE',
-=======
     'HetSANN': 'openhgnn.models.HetSANN',
     'HGAT': 'openhgnn.models.HGAT',
->>>>>>> 6d19ff8b
 }