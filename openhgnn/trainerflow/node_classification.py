import dgl
import torch
from tqdm import tqdm
from ..utils.sampler import get_node_data_loader
from ..models import build_model
from . import BaseFlow, register_flow
from ..utils.logger import printInfo, printMetric
from ..utils import extract_embed, EarlyStopping


@register_flow("node_classification")
class NodeClassification(BaseFlow):
    r"""
    Node classification flow,

    The task is to classify the nodes of target nodes.
    Note: If the output dim is not equal the number of classes, we will modify the output dim with the number of classes.
    """

    def __init__(self, args):
        """
        
        Attributes
        ------------
        category: str
            The target node type to predict
        num_classes: int
            The number of classes for category node type
            
        """
        super(NodeClassification, self).__init__(args)
        self.args.category = self.task.dataset.category
        self.category = self.args.category
        
        self.num_classes = self.task.dataset.num_classes

        if not hasattr(self.task.dataset, 'out_dim') or args.out_dim != self.num_classes:
            self.logger.info('[NC Specific] Modify the out_dim with num_classes')
            args.out_dim = self.num_classes
        self.args.out_node_type = [self.category]

        self.model = build_model(self.model).build_model_from_args(self.args, self.hg).to(self.device)

        self.optimizer = self.candidate_optimizer[args.optimizer](self.model.parameters(),
                                                                  lr=args.lr, weight_decay=args.weight_decay)

        self.train_idx, self.valid_idx, self.test_idx = self.task.get_split()
        self.labels = self.task.get_labels().to(self.device)

        if self.args.mini_batch_flag:
            # sampler = dgl.dataloading.MultiLayerNeighborSampler([self.args.fanout] * self.args.n_layers)
            sampler = dgl.dataloading.MultiLayerFullNeighborSampler(self.args.n_layers)
            self.train_loader = dgl.dataloading.DataLoader(
                self.hg.cpu(), {self.category: self.train_idx.cpu()}, sampler,
                batch_size=self.args.batch_size, device=self.device, shuffle=True, num_workers=0)
            self.val_loader = dgl.dataloading.DataLoader(
                self.hg.to('cpu'), {self.category: self.valid_idx.to('cpu')}, sampler,
                batch_size=self.args.batch_size, device=self.device, shuffle=True, num_workers=0)
            self.test_loader = dgl.dataloading.DataLoader(
                self.hg.to('cpu'), {self.category: self.test_idx.to('cpu')}, sampler,
                batch_size=self.args.batch_size, device=self.device, shuffle=True, num_workers=0)

    def preprocess(self):
        r"""
        Preprocess for different models, e.g.: different optimizer for GTN.
        And prepare the dataloader foe train validation and test.
        Last, we will call preprocess_feature.

        """
        if self.args.model == 'GTN':
            if hasattr(self.args, 'adaptive_lr_flag') and self.args.adaptive_lr_flag == True:
                self.optimizer = torch.optim.Adam([{'params': self.model.gcn.parameters()},
                                                   {'params': self.model.linear1.parameters()},
                                                   {'params': self.model.linear2.parameters()},
                                                   {"params": self.model.layers.parameters(), "lr": 0.5}
                                                   ], lr=0.005, weight_decay=0.001)
            else:
                # self.model = MLP_follow_model(self.model, args.out_dim, self.num_classes)
                pass
        elif self.args.model == 'MHNF':
            if hasattr(self.args, 'adaptive_lr_flag') and self.args.adaptive_lr_flag == True:
                self.optimizer = torch.optim.Adam([{'params': self.model.HSAF.HLHIA_layer.gcn_list.parameters()},
                                                   {'params': self.model.HSAF.channel_attention.parameters()},
                                                   {'params': self.model.HSAF.layers_attention.parameters()},
                                                   {'params': self.model.linear.parameters()},
                                                   {"params": self.model.HSAF.HLHIA_layer.layers.parameters(), "lr": 0.5}
                                                   ], lr=0.005, weight_decay=0.001)

            else:
                # self.model = MLP_follow_model(self.model, args.out_dim, self.num_classes)
                pass
        elif self.args.model == 'RHGNN':
            print(f'get node data loader...')
            self.train_loader, self.val_loader, self.test_loader = get_node_data_loader(self.args.node_neighbors_min_num,
                                                                         self.args.n_layers,
                                                                         self.hg.to('cpu'),
                                                                         batch_size=self.args.batch_size,
                                                                         sampled_node_type=self.category,
                                                                         train_idx=self.train_idx, valid_idx=self.valid_idx,
                                                                         test_idx=self.test_idx)

        super(NodeClassification, self).preprocess()

    def train(self):
        self.preprocess()
        stopper = EarlyStopping(self.args.patience, self._checkpoint)
        epoch_iter = tqdm(range(self.max_epoch))
        for epoch in epoch_iter:
            if self.args.mini_batch_flag:
                train_loss = self._mini_train_step()
            else:
                train_loss = self._full_train_step()
            if epoch % self.evaluate_interval == 0:
                if self.args.mini_batch_flag and hasattr(self, 'val_loader'):
                    metric_dict, losses = self._mini_test_step(modes=['train', 'valid', 'test'])
                    # train_score, train_loss = self._mini_test_step(modes='train')
                    # val_score, val_loss = self._mini_test_step(modes='valid')
                else:
                    metric_dict, losses = self._full_test_step(modes=['train', 'valid', 'test'])
                val_loss = losses['valid']
                self.logger.train_info(f"Epoch: {epoch}, Train loss: {train_loss:.4f}, Valid loss: {val_loss:.4f}. "
                                       + self.logger.metric2str(metric_dict))
                early_stop = stopper.loss_step(val_loss, self.model)
                if early_stop:
                    self.logger.train_info('Early Stop!\tEpoch:' + str(epoch))
                    break

        stopper.load_model(self.model)
        if self.args.dataset[:4] == 'HGBn':
            # save results for HGBn
            if self.args.mini_batch_flag and hasattr(self, 'val_loader'):
                metric_dict, val_loss = self._mini_test_step(modes=['valid'])
            else:
                metric_dict, val_loss = self._full_test_step(modes=['valid'])
            self.logger.train_info('[Test Info]' + self.logger.metric2str(metric_dict))
            self.model.eval()
            with torch.no_grad():
                h_dict = self.model.input_feature()
                logits = self.model(self.hg, h_dict)[self.category]
                self.task.dataset.save_results(logits=logits, file_path=self.args.HGB_results_path)
            return dict(metric=metric_dict, epoch=epoch)
        if self.args.mini_batch_flag and hasattr(self, 'val_loader'):
            metric_dict, _ = self._mini_test_step(modes=['valid', 'test'])
        else:
            metric_dict, _ = self._full_test_step(modes=['valid', 'test'])
        self.logger.train_info('[Test Info]' + self.logger.metric2str(metric_dict))
        return dict(metric=metric_dict, epoch=epoch)

    def _full_train_step(self):
        self.model.train()
        h_dict = self.model.input_feature()
        logits = self.model(self.hg, h_dict)[self.category]
        loss = self.loss_fn(logits[self.train_idx], self.labels[self.train_idx])
        self.optimizer.zero_grad()
        loss.backward()
        self.optimizer.step()
        return loss.item()

    def _mini_train_step(self,):
        self.model.train()
        loss_all = 0.0
        loader_tqdm = tqdm(self.train_loader, ncols=120)
        for i, (input_nodes, seeds, blocks) in enumerate(loader_tqdm):
            blocks = [blk.to(self.device) for blk in blocks]
            seeds = seeds[self.category]  # out_nodes, we only predict the nodes with type "category"
            # batch_tic = time.time()
            emb = extract_embed(self.model.input_feature(), input_nodes)
            lbl = self.labels[seeds].to(self.device)
            logits = self.model(blocks, emb)[self.category]
            loss = self.loss_fn(logits, lbl)
            loss_all += loss.item()
            self.optimizer.zero_grad()
            loss.backward()
            self.optimizer.step()
        return loss_all / (i + 1)

    def _full_test_step(self, modes, logits=None):
        """
        
        Parameters
        ----------
        mode: list[str]
            `train`, 'test', 'valid' are optional in list.

        logits: dict[str, th.Tensor]
            given logits, default `None`.
            
        Returns
        -------
        metric_dict: dict[str, float]
            score of evaluation metric
        info: dict[str, str]
            evaluation information
        loss: dict[str, float]
            the loss item
        """
        self.model.eval()
        with torch.no_grad():
            h_dict = self.model.input_feature()
            logits = logits if logits else self.model(self.hg, h_dict)[self.category]
<<<<<<< HEAD
            if mode == "train":
                mask = self.train_idx
            elif mode == "validation":
                mask = self.valid_idx
            elif mode == "test":
                mask = self.test_idx
            else:
                mask = None

            if mask is not None:
                loss = self.loss_fn(logits[mask], self.labels[mask]).item()
                if self.task.multi_label:
                    pred = (logits[mask].cpu().numpy()>0).astype(int)
                else:
                    pred = logits[mask].argmax(dim=1).to('cpu')
                metric = self.task.evaluate(pred, name=self.metric, mask=mask)

                return metric, loss
            else:
                masks = {'train': self.train_idx, 'val': self.valid_idx, 'test': self.test_idx}
                metrics = {key: self.task.evaluate((logits[mask].cpu().numpy()>0).astype(int) if self.task.multi_label
                                                   else logits[mask].argmax(dim=1).to('cpu'),
                                                   name=self.metric, mask=mask) for
                           key, mask in masks.items()}
                losses = {key: self.loss_fn(logits[mask], self.labels[mask]).item() for key, mask in masks.items()}
                return metrics, losses

    def _mini_test_step(self, mode):
=======
            masks = {}
            for mode in modes:
                if mode == "train":
                    masks[mode] = self.train_idx
                elif mode == "valid":
                    masks[mode] = self.valid_idx
                elif mode == "test":
                    masks[mode] = self.test_idx
                    
            metric_dict = {key: self.task.evaluate(logits, mode=key) for key in masks}
            loss_dict = {key: self.loss_fn(logits[mask], self.labels[mask]).item() for key, mask in masks.items()}
            return metric_dict, loss_dict

    def _mini_test_step(self, modes):
>>>>>>> 512d0667
        self.model.eval()
        with torch.no_grad():
            metric_dict = {}
            loss_dict = {}
            loss_all = 0.0
<<<<<<< HEAD
            if mode == 'train':
                loader_tqdm = tqdm(self.train_loader, ncols=120)
            elif mode == 'validation':
                loader_tqdm = tqdm(self.val_loader, ncols=120)
            elif mode == 'test':
                loader_tqdm = tqdm(self.test_loader, ncols=120)
            for i, (input_nodes, seeds, blocks) in enumerate(loader_tqdm):
                blocks = [blk.to(self.device) for blk in blocks]
                seeds = seeds[self.category]
                lbl = self.labels[seeds].to(self.device)
                logits = self.model(blocks)[self.category]
                loss = self.loss_fn(logits, lbl)

                loss_all += loss.item()
                y_trues.append(lbl.detach().cpu())
                y_predicts.append(logits.detach().cpu())
            loss_all /= (i + 1)
            y_trues = torch.cat(y_trues, dim=0)
            y_predicts = torch.cat(y_predicts, dim=0)
        evaluator = self.task.get_evaluator(name='f1')
        metric = evaluator(y_trues, y_predicts.argmax(dim=1).to('cpu'))
        return metric, loss
=======
            for mode in modes:
                if mode == 'train':
                    loader_tqdm = tqdm(self.train_loader, ncols=120)
                elif mode == 'valid':
                    loader_tqdm = tqdm(self.val_loader, ncols=120)
                elif mode == 'test':
                    loader_tqdm = tqdm(self.test_loader, ncols=120)
                y_trues = []
                y_predicts = []
                for i, (input_nodes, seeds, blocks) in enumerate(loader_tqdm):
                    blocks = [blk.to(self.device) for blk in blocks]
                    emb = extract_embed(self.model.input_feature(), input_nodes)
                    seeds = seeds[self.category]
                    lbl = self.labels[seeds].to(self.device)
                    logits = self.model(blocks, emb)[self.category]
                    loss = self.loss_fn(logits, lbl)
    
                    loss_all += loss.item()
                    y_trues.append(lbl.detach().cpu())
                    y_predicts.append(logits.detach().cpu())
                loss_all /= (i + 1)
                y_trues = torch.cat(y_trues, dim=0)
                y_predicts = torch.cat(y_predicts, dim=0)
                evaluator = self.task.get_evaluator(name='f1')
                metric_dict[mode] = evaluator(y_trues, y_predicts.argmax(dim=1).to('cpu'))
                loss_dict[mode] = loss
        return metric_dict, loss_dict
>>>>>>> 512d0667
<|MERGE_RESOLUTION|>--- conflicted
+++ resolved
@@ -198,36 +198,6 @@
         with torch.no_grad():
             h_dict = self.model.input_feature()
             logits = logits if logits else self.model(self.hg, h_dict)[self.category]
-<<<<<<< HEAD
-            if mode == "train":
-                mask = self.train_idx
-            elif mode == "validation":
-                mask = self.valid_idx
-            elif mode == "test":
-                mask = self.test_idx
-            else:
-                mask = None
-
-            if mask is not None:
-                loss = self.loss_fn(logits[mask], self.labels[mask]).item()
-                if self.task.multi_label:
-                    pred = (logits[mask].cpu().numpy()>0).astype(int)
-                else:
-                    pred = logits[mask].argmax(dim=1).to('cpu')
-                metric = self.task.evaluate(pred, name=self.metric, mask=mask)
-
-                return metric, loss
-            else:
-                masks = {'train': self.train_idx, 'val': self.valid_idx, 'test': self.test_idx}
-                metrics = {key: self.task.evaluate((logits[mask].cpu().numpy()>0).astype(int) if self.task.multi_label
-                                                   else logits[mask].argmax(dim=1).to('cpu'),
-                                                   name=self.metric, mask=mask) for
-                           key, mask in masks.items()}
-                losses = {key: self.loss_fn(logits[mask], self.labels[mask]).item() for key, mask in masks.items()}
-                return metrics, losses
-
-    def _mini_test_step(self, mode):
-=======
             masks = {}
             for mode in modes:
                 if mode == "train":
@@ -242,36 +212,11 @@
             return metric_dict, loss_dict
 
     def _mini_test_step(self, modes):
->>>>>>> 512d0667
         self.model.eval()
         with torch.no_grad():
             metric_dict = {}
             loss_dict = {}
             loss_all = 0.0
-<<<<<<< HEAD
-            if mode == 'train':
-                loader_tqdm = tqdm(self.train_loader, ncols=120)
-            elif mode == 'validation':
-                loader_tqdm = tqdm(self.val_loader, ncols=120)
-            elif mode == 'test':
-                loader_tqdm = tqdm(self.test_loader, ncols=120)
-            for i, (input_nodes, seeds, blocks) in enumerate(loader_tqdm):
-                blocks = [blk.to(self.device) for blk in blocks]
-                seeds = seeds[self.category]
-                lbl = self.labels[seeds].to(self.device)
-                logits = self.model(blocks)[self.category]
-                loss = self.loss_fn(logits, lbl)
-
-                loss_all += loss.item()
-                y_trues.append(lbl.detach().cpu())
-                y_predicts.append(logits.detach().cpu())
-            loss_all /= (i + 1)
-            y_trues = torch.cat(y_trues, dim=0)
-            y_predicts = torch.cat(y_predicts, dim=0)
-        evaluator = self.task.get_evaluator(name='f1')
-        metric = evaluator(y_trues, y_predicts.argmax(dim=1).to('cpu'))
-        return metric, loss
-=======
             for mode in modes:
                 if mode == 'train':
                     loader_tqdm = tqdm(self.train_loader, ncols=120)
@@ -298,5 +243,4 @@
                 evaluator = self.task.get_evaluator(name='f1')
                 metric_dict[mode] = evaluator(y_trues, y_predicts.argmax(dim=1).to('cpu'))
                 loss_dict[mode] = loss
-        return metric_dict, loss_dict
->>>>>>> 512d0667
+        return metric_dict, loss_dict