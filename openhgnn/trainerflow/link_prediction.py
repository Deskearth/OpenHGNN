import dgl
import torch as th
from torch import nn
from tqdm import tqdm
import torch
import torch.nn.functional as F
from . import BaseFlow, register_flow
from ..models import build_model
<<<<<<< HEAD
from dgl.dataloading.negative_sampler import Uniform
from ..utils import extract_embed, EarlyStopping, get_nodes_dict
=======
from ..utils import extract_embed, EarlyStopping, get_nodes_dict, add_reverse_edges
>>>>>>> 512d0667


@register_flow("link_prediction")
class LinkPrediction(BaseFlow):
    """
    Link Prediction trainer flows.
    Here is a tutorial teach you how to train a GNN for
    `link prediction <https://docs.dgl.ai/en/latest/tutorials/blitz/4_link_predict.html>_`.

    When training, you will need to remove the edges in the test set from the original graph.
    DGL recommends you to treat the pairs of nodes as another graph, since you can describe a pair of nodes with an edge.
    In link prediction, you will have a positive graph consisting of all the positive examples as edges,
    and a negative graph consisting of all the negative examples.
    The positive graph and the negative graph will contain the same set of nodes as the original graph.
    This makes it easier to pass node features among multiple graphs for computation.
    As you will see later, you can directly feed the node representations computed on the entire graph to the positive
    and the negative graphs for computing pair-wise scores.
    """

    def __init__(self, args):
        """

        Parameters
        ----------
        args

        Attributes
        ------------
        target_link: list
            list of edge types which are target link type to be predicted

        score_fn: str
            score function used in calculating the scores of links, supported function: distmult[Default if not specified] & dot product

        r_embedding: nn. ParameterDict
            In DistMult, the representations of edge types are involving the calculation of score.
            General models do not generate the representations of edge types, so we generate the embeddings of edge types.
            The dimension of embedding is `self.args.hidden_dim`.

        """
        super(LinkPrediction, self).__init__(args)
        
        self.target_link = self.task.dataset.target_link
<<<<<<< HEAD
        self.loss_fn = self.task.get_loss_fn()

        self.args.out_node_type = self.task.dataset.out_ntypes
        self.args.out_dim = self.args.hidden_dim

        self.model = build_model(self.model_name).build_model_from_args(self.args, self.hg).to(self.device)
        self.args.score_fn = 'distmult'
=======
        self.args.out_node_type = self.task.get_out_ntype()
        self.train_hg = self.task.get_train()
        if hasattr(self.args, 'flag_add_reverse_edges') \
                or self.args.dataset in ['ohgbl-MTWM', 'ohgbl-yelp1', 'ohgbl-yelp2']:
            self.train_hg = add_reverse_edges(self.train_hg)
        if not hasattr(self.args, 'out_dim'):
            self.args.out_dim = self.args.hidden_dim

        self.model = build_model(self.model).build_model_from_args(self.args, self.train_hg).to(self.device)

        if not hasattr(self.args, 'score_fn'):
            self.args.score_fn = 'distmult'
>>>>>>> 512d0667
        if self.args.score_fn == 'distmult':
            """
            In DistMult, the representations of edge types are involving the calculation of score.
            General models do not generate the representations of edge types, so we generate the embeddings of edge types.
            """
            self.r_embedding = nn.ParameterDict({etype[1]: nn.Parameter(th.Tensor(1, self.args.out_dim))
                                                for etype in self.train_hg.canonical_etypes}).to(self.device)
            for _, para in self.r_embedding.items():
                nn.init.xavier_uniform_(para)
        else:
            self.r_embedding = None

        self.optimizer = self.candidate_optimizer[args.optimizer](self.model.parameters(),
                                                                  lr=args.lr, weight_decay=args.weight_decay)
        if self.args.score_fn == 'distmult':
            self.optimizer.add_param_group({'params': self.r_embedding.parameters()})
        self.patience = args.patience
        self.max_epoch = args.max_epoch
<<<<<<< HEAD

        self.train_hg, self.val_hg, self.test_hg = self.task.get_idx()
        self.train_hg = self.train_hg.to(self.device)
        self.val_hg = self.val_hg.to(self.device)
        self.test_hg = self.test_hg.to(self.device)
        self.negative_sampler = Uniform(1)
        self.positive_graph = self.train_hg.edge_type_subgraph(self.target_link)

=======
        
        self.positive_graph = self.train_hg.edge_type_subgraph(self.target_link).to(self.device)
        if self.args.mini_batch_flag:
            self.train_hg = self.train_hg.cpu()
            train_eid_dict = {
                etype: self.train_hg.edges(etype=etype, form='eid')
                for etype in self.target_link}
            sampler = dgl.dataloading.MultiLayerFullNeighborSampler(self.args.n_layers)
            self.dataloader = dgl.dataloading.EdgeDataLoader(
                self.train_hg, train_eid_dict, sampler,
                negative_sampler=dgl.dataloading.negative_sampler.Uniform(2),
                # device = th.device('cpu'),
                batch_size=self.args.batch_size,
                shuffle=True,
                drop_last=False,
                num_workers=4)
            
>>>>>>> 512d0667
    def preprocess(self):
        """
        In link prediction, you will have a positive graph consisting of all the positive examples as edges,
        and a negative graph consisting of all the negative examples.
        The positive graph and the negative graph will contain the same set of nodes as the original graph.
        """
        super(LinkPrediction, self).preprocess()
        # to('cpu') & to('self.device')
        self.train_hg = self.train_hg.to(self.device)
        
    def train(self):
        self.preprocess()
        stopper = EarlyStopping(self.patience, self._checkpoint)
        for epoch in tqdm(range(self.max_epoch)):
            if self.args.mini_batch_flag:
                loss = self._mini_train_step()
            else:
                loss = self._full_train_setp()
            if epoch % self.evaluate_interval == 0:
                val_metric = self._test_step('valid')
                self.logger.train_info(f"Epoch: {epoch:03d}, train loss: {loss:.4f}. " + self.logger.metric2str(val_metric))
                early_stop = stopper.loss_step(val_metric['valid']['loss'], self.model)
                if early_stop:
                    self.logger.train_info(f'Early Stop!\tEpoch:{epoch:03d}.')
                    break
        stopper.load_model(self.model)
        # Test
        if self.args.dataset in ['HGBl-amazon', 'HGBl-LastFM', 'HGBl-PubMed']:
            # Test in HGB datasets.
            self.model.eval()
            with torch.no_grad():
                val_metric = self._test_step('valid')
                self.logger.train_info(self.logger.metric2str(val_metric))
                h_dict = self.model.input_feature()
                embedding = self.model(self.train_hg, h_dict)
                score = th.sigmoid(self.task.ScorePredictor(self.task.test_hg, embedding, self.r_embedding))
                self.task.dataset.save_results(hg=self.task.test_hg, score=score, file_path=self.args.HGB_results_path)
            return dict(metric=val_metric, epoch=epoch)
        test_score = self._test_step(split="test")
        # val_score = self._test_step(split="valid")
        self.logger.train_info(self.logger.metric2str(test_score))
        return dict(metric=test_score, epoch=epoch)

    def construct_negative_graph(self, hg):
        e_dict = {
            etype: hg.edges(etype=etype, form='eid')
            for etype in hg.canonical_etypes}
        neg_srcdst = self.negative_sampler(hg, e_dict)
        neg_pair_graph = dgl.heterograph(neg_srcdst,
                                         {ntype: hg.number_of_nodes(ntype) for ntype in hg.ntypes})
        return neg_pair_graph
    
    def _full_train_setp(self):
        self.model.train()
        h_dict = self.model.input_feature()
        embedding = self.model(self.train_hg, h_dict)
        # construct a negative graph according to the positive graph in each training epoch.
        negative_graph = self.task.construct_negative_graph(self.positive_graph)
        loss = self.loss_calculation(self.positive_graph, negative_graph, embedding)
        # negative_graph = self.construct_negative_graph(self.train_hg)
        # loss = self.loss_calculation(self.train_hg, negative_graph, embedding)
        self.optimizer.zero_grad()
        loss.backward()
        self.optimizer.step()
        return loss.item()

    def _mini_train_step(self,):
        self.model.train()
        all_loss = 0
        loader_tqdm = tqdm(self.dataloader, ncols=120)
        for input_nodes, positive_graph, negative_graph, blocks in loader_tqdm:
            blocks = [b.to(self.device) for b in blocks]
            positive_graph = positive_graph.to(self.device)
            negative_graph = negative_graph.to(self.device)
            if type(input_nodes) == th.Tensor:
                input_nodes = {self.category: input_nodes}
            input_features = extract_embed(self.model.input_feature(), input_nodes)
            logits = self.model(blocks, input_features)
            loss = self.loss_calculation(positive_graph, negative_graph, logits)
            all_loss += loss.item()
            self.optimizer.zero_grad()
            loss.backward()
            self.optimizer.step()
        return all_loss

    def loss_calculation(self, positive_graph, negative_graph, embedding):
        p_score = self.task.ScorePredictor(positive_graph, embedding, self.r_embedding)
        n_score = self.task.ScorePredictor(negative_graph, embedding, self.r_embedding)

        p_label = th.ones(len(p_score), device=self.device)
        n_label = th.zeros(len(n_score), device=self.device)
        loss = F.binary_cross_entropy_with_logits(th.cat((p_score, n_score)), th.cat((p_label, n_label)))
        return loss

    def regularization_loss(self, embedding):
        return th.mean(embedding.pow(2)) + th.mean(self.r_embedding.pow(2))

    def _test_step(self, split=None):
        self.model.eval()
        with th.no_grad():
            h_dict = self.model.input_feature()
<<<<<<< HEAD
            embedding = self.model(self.hg, h_dict)
            if split == 'valid':
                eval_hg = self.val_hg
                # label = self.task.dataset.val_label
            elif split == 'test':
                eval_hg = self.test_hg
                # label = self.task.dataset.test_label

            # score = th.sigmoid(self.ScorePredictor(eval_hg, embedding))
            # metric = self.evaluator(label.cpu(), score.cpu())
            negative_graph = self.construct_negative_graph(eval_hg)
            p_score = th.sigmoid(self.ScorePredictor(eval_hg, embedding))
            n_score = th.sigmoid(self.ScorePredictor(negative_graph, embedding))
            p_label = th.ones(len(p_score), device=self.device)
            n_label = th.zeros(len(n_score), device=self.device)
        metric = self.evaluator(th.cat((p_label, n_label)).cpu(), th.cat((p_score, n_score)).cpu())

        return metric
=======
            embedding = self.model(self.train_hg, h_dict)
            return {split: self.task.evaluate(embedding, self.r_embedding, mode=split)}
>>>>>>> 512d0667
<|MERGE_RESOLUTION|>--- conflicted
+++ resolved
@@ -6,12 +6,7 @@
 import torch.nn.functional as F
 from . import BaseFlow, register_flow
 from ..models import build_model
-<<<<<<< HEAD
-from dgl.dataloading.negative_sampler import Uniform
-from ..utils import extract_embed, EarlyStopping, get_nodes_dict
-=======
 from ..utils import extract_embed, EarlyStopping, get_nodes_dict, add_reverse_edges
->>>>>>> 512d0667
 
 
 @register_flow("link_prediction")
@@ -55,15 +50,6 @@
         super(LinkPrediction, self).__init__(args)
         
         self.target_link = self.task.dataset.target_link
-<<<<<<< HEAD
-        self.loss_fn = self.task.get_loss_fn()
-
-        self.args.out_node_type = self.task.dataset.out_ntypes
-        self.args.out_dim = self.args.hidden_dim
-
-        self.model = build_model(self.model_name).build_model_from_args(self.args, self.hg).to(self.device)
-        self.args.score_fn = 'distmult'
-=======
         self.args.out_node_type = self.task.get_out_ntype()
         self.train_hg = self.task.get_train()
         if hasattr(self.args, 'flag_add_reverse_edges') \
@@ -76,7 +62,6 @@
 
         if not hasattr(self.args, 'score_fn'):
             self.args.score_fn = 'distmult'
->>>>>>> 512d0667
         if self.args.score_fn == 'distmult':
             """
             In DistMult, the representations of edge types are involving the calculation of score.
@@ -95,16 +80,6 @@
             self.optimizer.add_param_group({'params': self.r_embedding.parameters()})
         self.patience = args.patience
         self.max_epoch = args.max_epoch
-<<<<<<< HEAD
-
-        self.train_hg, self.val_hg, self.test_hg = self.task.get_idx()
-        self.train_hg = self.train_hg.to(self.device)
-        self.val_hg = self.val_hg.to(self.device)
-        self.test_hg = self.test_hg.to(self.device)
-        self.negative_sampler = Uniform(1)
-        self.positive_graph = self.train_hg.edge_type_subgraph(self.target_link)
-
-=======
         
         self.positive_graph = self.train_hg.edge_type_subgraph(self.target_link).to(self.device)
         if self.args.mini_batch_flag:
@@ -122,7 +97,6 @@
                 drop_last=False,
                 num_workers=4)
             
->>>>>>> 512d0667
     def preprocess(self):
         """
         In link prediction, you will have a positive graph consisting of all the positive examples as edges,
@@ -224,26 +198,5 @@
         self.model.eval()
         with th.no_grad():
             h_dict = self.model.input_feature()
-<<<<<<< HEAD
-            embedding = self.model(self.hg, h_dict)
-            if split == 'valid':
-                eval_hg = self.val_hg
-                # label = self.task.dataset.val_label
-            elif split == 'test':
-                eval_hg = self.test_hg
-                # label = self.task.dataset.test_label
-
-            # score = th.sigmoid(self.ScorePredictor(eval_hg, embedding))
-            # metric = self.evaluator(label.cpu(), score.cpu())
-            negative_graph = self.construct_negative_graph(eval_hg)
-            p_score = th.sigmoid(self.ScorePredictor(eval_hg, embedding))
-            n_score = th.sigmoid(self.ScorePredictor(negative_graph, embedding))
-            p_label = th.ones(len(p_score), device=self.device)
-            n_label = th.zeros(len(n_score), device=self.device)
-        metric = self.evaluator(th.cat((p_label, n_label)).cpu(), th.cat((p_score, n_score)).cpu())
-
-        return metric
-=======
             embedding = self.model(self.train_hg, h_dict)
-            return {split: self.task.evaluate(embedding, self.r_embedding, mode=split)}
->>>>>>> 512d0667
+            return {split: self.task.evaluate(embedding, self.r_embedding, mode=split)}