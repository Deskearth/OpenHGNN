import torch.nn.functional as F
import torch.nn as nn
from . import BaseTask, register_task
from ..dataset import build_dataset
from ..utils import Evaluator


@register_task("node_classification")
class NodeClassification(BaseTask):
    """Node classification tasks."""
    def __init__(self, args):
        super(NodeClassification, self).__init__()
        self.dataset = build_dataset(args.dataset, 'node_classification')
        # self.evaluator = Evaluator()
        if hasattr(args, 'validation'):
            self.train_idx, self.val_idx, self.test_idx = self.dataset.get_idx(args.validation)
        else:
            self.train_idx, self.val_idx, self.test_idx = self.dataset.get_idx()
        self.evaluator = Evaluator(args.seed)
        self.labels = self.dataset.get_labels()
        self.multi_label = True if args.dataset=='HGBn-IMDB' else False

    def get_graph(self):
        return self.dataset.g

    def get_loss_fn(self):
        if self.multi_label:
            return nn.BCEWithLogitsLoss()
        return F.cross_entropy

    def get_evaluator(self, name):
        if name == 'acc':
            return self.evaluator.cal_acc
        elif name == 'f1_lr':
            return self.evaluator.nc_with_LR
        elif name == 'f1':
            return self.evaluator.f1_node_classification

    def evaluate(self, logits, name, mask=None):
        if name == 'acc':
            return self.evaluator.cal_acc(logits, self.labels[mask])
        elif name == 'acc-ogbn-mag':
            from ogb.nodeproppred import Evaluator
            evaluator = Evaluator(name='ogbn-mag')
            logits = logits.unsqueeze(dim=1)
            input_dict = {"y_true": logits, "y_pred": self.labels[self.test_idx]}
            result_dict = evaluator.eval(input_dict)
            return result_dict
        elif name == 'f1_lr':
            return self.evaluator.nc_with_LR(logits, self.labels, self.train_idx, self.test_idx)
<<<<<<< HEAD
        else:
=======
        elif name == 'f1':
>>>>>>> 982e8ff6
            return self.evaluator.f1_node_classification(self.labels[mask], logits)
        else:
            raise ValueError('The metric is not supported!')

    def get_idx(self):
        return self.train_idx, self.val_idx, self.test_idx

    def get_labels(self):
        return self.labels
<|MERGE_RESOLUTION|>--- conflicted
+++ resolved
@@ -48,11 +48,7 @@
             return result_dict
         elif name == 'f1_lr':
             return self.evaluator.nc_with_LR(logits, self.labels, self.train_idx, self.test_idx)
-<<<<<<< HEAD
-        else:
-=======
         elif name == 'f1':
->>>>>>> 982e8ff6
             return self.evaluator.f1_node_classification(self.labels[mask], logits)
         else:
             raise ValueError('The metric is not supported!')
