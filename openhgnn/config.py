--- conflicted
+++ resolved
@@ -511,7 +511,6 @@
             self.residual = conf.getboolean("SimpleHGN", "residual")
             self.mini_batch_flag = False
             self.hidden_dim = self.h_dim * self.num_heads
-<<<<<<< HEAD
 
         elif model == 'GATNE-T':
             self.learning_rate = conf.getfloat("GATNE-T", "learning_rate")
@@ -528,7 +527,7 @@
             self.neg_size = conf.getint("GATNE-T", "neg_size")
             self.neighbor_samples = conf.getint("GATNE-T", "neighbor_samples")
             self.score_fn = conf.get("GATNE-T", "score_fn")
-=======
+
         elif model == 'HetSANN':
             self.lr = conf.getfloat("HetSANN", "lr")
             self.weight_decay = conf.getfloat("HetSANN", "weight_decay")
@@ -543,7 +542,6 @@
             self.residual = conf.getboolean("HetSANN", "residual")
             self.mini_batch_flag = False
             self.hidden_dim = self.h_dim * self.num_heads
->>>>>>> 6d19ff8b
 
     def __repr__(self):
         return '[Config Info]\tModel: {},\tTask: {},\tDataset: {}'.format(self.model, self.task, self.dataset)