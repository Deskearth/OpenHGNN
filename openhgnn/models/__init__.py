--- conflicted
+++ resolved
@@ -82,13 +82,10 @@
     'GATNE-T': 'openhgnn.models.GATNE',
     'HetSANN': 'openhgnn.models.HetSANN',
     'HGAT': 'openhgnn.models.HGAT',
-<<<<<<< HEAD
     'TransE': 'openhgnn.models.TransE',
     'TransH': 'openhgnn.models.TransH',
     'TransR': 'openhgnn.models.TransR',
     'TransD': 'openhgnn.models.TransD',
-}
-=======
 }
 
 from .CompGCN import CompGCN
@@ -147,5 +144,4 @@
     'SimpleHGN',
     'GATNE'
 ]
-classes = __all__
->>>>>>> 6c67bf55
+classes = __all__