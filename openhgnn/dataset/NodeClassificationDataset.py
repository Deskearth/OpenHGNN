import dgl
import dgl.function as fn
import torch as th
import numpy as np
from dgl.data.rdf import AIFBDataset, MUTAGDataset, BGSDataset, AMDataset
from dgl.data.utils import load_graphs, save_graphs
import scipy.sparse as sp
from ogb.nodeproppred import DglNodePropPredDataset
from . import load_acm_raw
from . import BaseDataset, register_dataset
from . import AcademicDataset, HGBDataset
from .utils import sparse_mx_to_torch_sparse_tensor
from ..utils import add_reverse_edges


@register_dataset('node_classification')
class NodeClassificationDataset(BaseDataset):
    r"""
    Description
    -----------
    The class *NodeClassificationDataset* is a base class for datasets which can be used in task *node classification*.
    So its subclass should contain attributes such as graph, category, num_classes and so on.
    Besides, it should implement the functions *get_labels()* and *get_idx()*.

    Attributes
    -------------
    g : dgl.DGLHeteroGraph
        The heterogeneous graph.
    category : str
        The category(or target) node type need to be predict. In general, we predict only one node type.
    num_classes : int
        The target node  will be classified into num_classes categories.
    has_feature : bool
        Whether the dataset has feature. Default ``False``.
    multi_label : bool
        Whether the node has multi label. Default ``False``. For now, only HGBn-IMDB has multi-label.
    """

    def __init__(self):
        super(NodeClassificationDataset, self).__init__()
        self.g = None
        self.category = None
        self.num_classes = None
        self.has_feature = False
        self.multi_label = False
        self.meta_paths_dict =None
        # self.in_dim = None

    def get_labels(self):
        r"""
        Description
        ------------
        The subclass of dataset should overwrite the function. We can get labels of target nodes through it.

        return
        -------
        labels : torch.Tensor
        """
        raise NotImplemented

    def get_idx(self, ):
        r"""
        Description
        ------------
        The subclass of dataset should overwrite the function. We can get idx of train, validation and test through it.

        return
        -------
        train_idx, val_idx, test_idx : torch.Tensor, torch.Tensor, torch.Tensor
        """
        raise NotImplemented


@register_dataset('rdf_node_classification')
class RDF_NodeClassification(NodeClassificationDataset):
    r"""
    Description
    ------------
    The RDF dataset will be used in task *entity classification*.
    Dataset Name : aifb/ mutag/ bgs/ am.
    We download from dgl and process it, refer to
    `RDF datasets <https://docs.dgl.ai/api/python/dgl.data.html#rdf-datasets>`_.

    Notes
    ------
    They are all have no feature.
    """

    def __init__(self, dataset_name):
        super(RDF_NodeClassification, self).__init__()
        self.g, self.category, self.num_classes = self.load_RDF_dgl(dataset_name)
        self.has_feature = False

    def load_RDF_dgl(self, dataset):
        # load graph data
        if dataset == 'aifb':
            kg_dataset = AIFBDataset()
        elif dataset == 'mutag':
            kg_dataset = MUTAGDataset()
        elif dataset == 'bgs':
            kg_dataset = BGSDataset()
        elif dataset == 'am':
            kg_dataset = AMDataset()
        else:
            raise ValueError()

        # Load from hetero-graph
        kg = kg_dataset[0]
        category = kg_dataset.predict_category
        num_classes = kg_dataset.num_classes
        return kg, category, num_classes

    def get_idx(self, validation=True):
        r"""

        Parameters
        ----------
        validation : bool
            Whether to split dataset. Default ``True``. If it is False, val_idx will be same with train_idx.

        Returns
        -------
            train_idx, val_idx, test_idx
        """
        train_mask = self.g.nodes[self.category].data.pop('train_mask')
        test_mask = self.g.nodes[self.category].data.pop('test_mask')
        train_idx = th.nonzero(train_mask, as_tuple=False).squeeze()
        test_idx = th.nonzero(test_mask, as_tuple=False).squeeze()
        if validation:
            random_int = th.randperm(len(train_idx))
            val_idx = train_idx[random_int[:len(train_idx) // 5]]
            train_idx = train_idx[random_int[len(train_idx) // 5:]]
        else:
            val_idx = train_idx
            train_idx = train_idx
        return train_idx, val_idx, test_idx

    def get_labels(self):
        if 'labels' in self.g.nodes[self.category].data:
            labels = self.g.nodes[self.category].data.pop('labels')
        else:
            raise ValueError('label in not in the hg.nodes[category].data')
        return labels


@register_dataset('hin_node_classification')
class HIN_NodeClassification(NodeClassificationDataset):
    r"""
    Description
    ------------
    The HIN dataset are all used in different papers. So we preprocess them and store them as form of dgl.DGLHeteroGraph.
    The dataset name combined with paper name through 4(for).

    Dataset Name :
    acm4NSHE/ acm4GTN/ acm4NARS/ acm_han_raw/ academic4HetGNN/ dblp4MAGNN/ imdb4MAGNN/ ...
    """

    def __init__(self, dataset_name):
        super(HIN_NodeClassification, self).__init__()
        self.g, self.category, self.num_classes = self.load_HIN(dataset_name)

    def load_HIN(self, name_dataset):
        if name_dataset == 'demo_graph':
            data_path = './openhgnn/dataset/demo_graph.bin'
            category = 'author'
            num_classes = 4
            g, _ = load_graphs(data_path)
            g = g[0].long()
            self.in_dim = g.ndata['h'][category].shape[1]
        elif name_dataset == 'acm4NSHE':
            dataset = AcademicDataset(name='acm4NSHE', raw_dir='')
            category = 'paper'
            g = dataset[0].long()
            num_classes = 3
            self.in_dim = g.ndata['h'][category].shape[1]
        elif name_dataset == 'dblp4MAGNN':
            dataset = AcademicDataset(name='dblp4MAGNN', raw_dir='')
            category = 'A'
            g = dataset[0].long()
            num_classes = 4
            self.in_dim = g.ndata['h'][category].shape[1]

        elif name_dataset == 'imdb4MAGNN':
            dataset = AcademicDataset(name='imdb4MAGNN', raw_dir='')
            category = 'M'
            g = dataset[0].long()
            num_classes = 3
            self.in_dim = g.ndata['h'][category].shape[1]
        elif name_dataset == 'imdb4GTN':
            dataset = AcademicDataset(name='imdb4GTN', raw_dir='')
            category = 'movie'
            g = dataset[0].long()
            num_classes = 3
            self.in_dim = g.ndata['h'][category].shape[1]
        elif name_dataset == 'acm4GTN':
            dataset = AcademicDataset(name='acm4GTN', raw_dir='')
            category = 'paper'
            g = dataset[0].long()
            num_classes = 3
            self.meta_paths = [(('paper', 'paper-author', 'author'), ('author', 'author-paper', 'paper'),
                                ('paper', 'paper-subject', 'subject'), ('subject', 'subject-paper', 'paper'))]
            self.in_dim = g.ndata['h'][category].shape[1]
        elif name_dataset == 'acm4NARS':
            dataset = AcademicDataset(name='acm4NARS', raw_dir='')
            g = dataset[0].long()
            num_classes = 3
            # g, labels, num_classes, train_nid, val_nid, test_nid = load_acm_nars()
            category = 'paper'
        elif name_dataset == 'acm4HeCo':
            dataset = AcademicDataset(name='acm4HeCo', raw_dir='')
            pos = sp.load_npz("./openhgnn/dataset/acm4HeCo/pos.npz")
            self.pos = sparse_mx_to_torch_sparse_tensor(pos)
            g = dataset[0].long()
            num_classes = 3
            category = 'paper'
        elif name_dataset == 'academic4HetGNN':
            # which is used in HetGNN
            dataset = AcademicDataset(name='academic4HetGNN', raw_dir='')
            category = 'author'
            g = dataset[0].long()
            num_classes = 4
        elif name_dataset == 'yelp4HeGAN':
            # which is used in HeGAN
            dataset = AcademicDataset(name='yelp4HeGAN', raw_dir='')
            category = 'business'
            g = dataset[0].long()
            num_classes = 3
        elif name_dataset == 'HNE-PubMed':
            # which is used in HeGAN
            dataset = AcademicDataset(name='HNE-PubMed', raw_dir='')
            category = 'DISEASE'
            g = dataset[0].long()
            num_classes = 8
            g = add_reverse_edges(g)
            self.meta_paths_dict = {'DCD': [('DISEASE', 'CHEMICAL-in-DISEASE-rev', 'CHEMICAL'), ('CHEMICAL', 'CHEMICAL-in-DISEASE', 'DISEASE')],
                                    'DDD': [('DISEASE', 'DISEASE-and-DISEASE', 'DISEASE'), ('DISEASE', 'DISEASE-and-DISEASE-rev', 'DISEASE')],
                                    'DGD': [('DISEASE', 'GENE-causing-DISEASE-rev', 'GENE'), ('GENE', 'GENE-causing-DISEASE', 'DISEASE')],
                                    'DSD': [('DISEASE', 'SPECIES-with-DISEASE-rev', 'SPECIES'), ('SPECIES', 'SPECIES-with-DISEASE', 'DISEASE')]
                                    }
        elif name_dataset in ['acm_han', 'acm_han_raw']:
            if name_dataset == 'acm_han':
                pass
            elif name_dataset == 'acm_han_raw':
                g, category, num_classes, self.in_dim = load_acm_raw(False)
            else:
                return NotImplementedError('Unsupported dataset {}'.format(name_dataset))
            return g, category, num_classes
        elif name_dataset in ['demo']:
            data_path = './openhgnn/dataset/graph.bin'
            category = 'author'
            num_classes = 4
            g, _ = load_graphs(data_path)
            g = g[0].long()
            self.in_dim = g.ndata['h'][category].shape[1]
        # g, _ = load_graphs(data_path)
        # g = g[0]
        return g, category, num_classes

    def get_idx(self, validation=True):
        if 'train_mask' not in self.g.nodes[self.category].data:
            print("The dataset has no train mask. "
                  "So split the category nodes randomly. And the ratio of train/test is 9:1.")
            num_nodes = self.g.number_of_nodes(self.category)
            n_test = int(num_nodes * 0.2)
            n_train = num_nodes - n_test

            train, test = th.utils.data.random_split(range(num_nodes), [n_train, n_test])
            train_idx = th.tensor(train.indices)
            test_idx = th.tensor(test.indices)
            if validation:
                random_int = th.randperm(len(train_idx))
                val_idx = train_idx[random_int[:len(train_idx) // 10]]
                train_idx = train_idx[random_int[len(train_idx) // 10:]]
            else:
                val_idx = train_idx
                train_idx = train_idx
        else:
            train_mask = self.g.nodes[self.category].data.pop('train_mask').squeeze()
            test_mask = self.g.nodes[self.category].data.pop('test_mask').squeeze()
            train_idx = th.nonzero(train_mask, as_tuple=False).squeeze()
            test_idx = th.nonzero(test_mask, as_tuple=False).squeeze()
            if validation:
                if 'val_mask' in self.g.nodes[self.category].data:
                    val_mask = self.g.nodes[self.category].data.pop('val_mask').squeeze()
                    val_idx = th.nonzero(val_mask, as_tuple=False).squeeze()
                else:
                    random_int = th.randperm(len(train_idx))
                    val_idx = train_idx[random_int[:len(train_idx) // 10]]
                    train_idx = train_idx[random_int[len(train_idx) // 10:]]
            else:
                val_idx = train_idx
                train_idx = train_idx
        return train_idx, val_idx, test_idx

    def get_labels(self):
        if 'labels' in self.g.nodes[self.category].data:
            labels = self.g.nodes[self.category].data.pop('labels').long()
        elif 'label' in self.g.nodes[self.category].data:
            labels = self.g.nodes[self.category].data.pop('label').long()
        else:
            raise ValueError('label in not in the hg.nodes[category].data')
        return labels


@register_dataset('HGBn_node_classification')
class HGB_NodeClassification(NodeClassificationDataset):
    r"""
    Description
    ------------
    The HGB dataset will be used in task *node classification*.

    Dataset Name :
    HGBn-ACM/HGBn-DBLP/HGBn-Freebase/HGBn-IMDB

    So if you want to get more information, refer to
    `HGB datasets <https://github.com/THUDM/HGB>`_
    """

<<<<<<< HEAD
    def __init__(self, dataset_name):
=======
    def __init__(self, dataset_name, **kwargs):
>>>>>>> 1371c238
        super(HGB_NodeClassification, self).__init__()
        self.dataset_name = dataset_name
        self.has_feature = True
        if dataset_name == 'HGBn-ACM':
            dataset = HGBDataset(name=dataset_name, raw_dir='')
            g = dataset[0].long()
            category = 'paper'
            num_classes = 3
            # graph: dgl graph object, label: torch tensor of shape (num_nodes, num_tasks)
            self.meta_paths_dict = {'PAP': [('paper', 'paper-author', 'author'), ('author', 'author-paper', 'paper')],
                                    'PSP': [('paper', 'paper-subject', 'subject'),
                                            ('subject', 'subject-paper', 'paper')],
                                    'PcPAP': [('paper', 'paper-cite-paper', 'paper'),
                                              ('paper', 'paper-author', 'author'),
                                              ('author', 'author-paper', 'paper')],
                                    'PcPSP': [('paper', 'paper-cite-paper', 'paper'),
                                              ('paper', 'paper-subject', 'subject'),
                                              ('subject', 'subject-paper', 'paper')],
                                    'PrPAP': [('paper', 'paper-ref-paper', 'paper'),
                                              ('paper', 'paper-author', 'author'),
                                              ('author', 'author-paper', 'paper')],
                                    'PrPSP': [('paper', 'paper-ref-paper', 'paper'),
                                              ('paper', 'paper-subject', 'subject'),
                                              ('subject', 'subject-paper', 'paper')]
                                    }
        elif dataset_name == 'HGBn-DBLP':
            dataset = HGBDataset(name=dataset_name, raw_dir='')
            g = dataset[0].long()
            category = 'author'
            num_classes = 4
            self.meta_paths_dict = {'APA': [('author', 'author-paper', 'paper'), ('paper', 'paper-author', 'author')],
                                    'APTPA': [('author', 'author-paper', 'paper'), ('paper', 'paper-term', 'term'),
                                              ('term', 'term-paper', 'paper'), ('paper', 'paper-author', 'author')],
                                    'APVPA': [('author', 'author-paper', 'paper'), ('paper', 'paper-venue', 'venue'),
                                              ('venue', 'venue-paper', 'paper'), ('paper', 'paper-author', 'author')],
                                    }
            # graph: dgl graph object, label: torch tensor of shape (num_nodes, num_tasks)
        elif dataset_name == 'HGBn-Freebase':
            dataset = HGBDataset(name=dataset_name, raw_dir='')
            g = dataset[0].long()
            category = 'BOOK'
            num_classes = 7
            self.has_feature = False
            g = add_reverse_edges(g)
            self.meta_paths_dict = {'BB': [('BOOK', 'BOOK-and-BOOK', 'BOOK')],
                                    'BFB': [('BOOK', 'BOOK-to-FILM', 'FILM'), ('FILM', 'BOOK-to-FILM-rev', 'BOOK')],
                                    'BOFB': [('BOOK', 'BOOK-about-ORGANIZATION', 'ORGANIZATION'),
                                             ('ORGANIZATION', 'ORGANIZATION-in-FILM', 'FILM'),
                                             ('FILM', 'BOOK-to-FILM-rev', 'BOOK')],
                                    'BLMB': [('BOOK', 'BOOK-on-LOCATION', 'LOCATION'),
                                             ('LOCATION', 'MUSIC-on-LOCATION-rev', 'MUSIC'),
                                             ('MUSIC', 'MUSIC-in-BOOK', 'BOOK')],
                                    'BPB': [('BOOK', 'PEOPLE-to-BOOK-rev', 'PEOPLE'),
                                            ('PEOPLE', 'PEOPLE-to-BOOK', 'BOOK')],
                                    'BPSB': [('BOOK', 'PEOPLE-to-BOOK-rev', 'PEOPLE'),
                                             ('PEOPLE', 'PEOPLE-to-SPORTS', 'SPORTS'),
                                             ('SPORTS', 'BOOK-on-SPORTS-rev', 'BOOK')],
                                    'BBuB': [('BOOK', 'BUSINESS-about-BOOK-rev', 'BUSINESS'),
                                             ('BUSINESS', 'BUSINESS-about-BOOK', 'BOOK')],
                                    # 'BOMB': [('BOOK', 'BOOK-about-ORGANIZATION', 'ORGANIZATION'),
                                    #          ('ORGANIZATION', 'ORGANIZATION-to-MUSIC', 'MUSIC'),
                                    #          ('MUSIC', 'MUSIC-in-BOOK', 'BOOK')],
                                    # 'BOBuB': [('BOOK', 'BOOK-about-ORGANIZATION', 'ORGANIZATION'),
                                    #           ('ORGANIZATION', 'ORGANIZATION-for-BUSINESS', 'BUSINESS'),
                                    #           ('BUSINESS', 'BUSINESS-about-BOOK', 'BOOK')]
                                    }
            # graph: dgl graph object, label: torch tensor of shape (num_nodes, num_tasks)
        elif dataset_name == 'HGBn-IMDB':
            dataset = HGBDataset(name=dataset_name, raw_dir='')
            g = dataset[0].long()
            category = 'movie'
            num_classes = 5
            self.meta_paths_dict = {
                'MAM': [('movie', 'movie->actor', 'actor'), ('actor', 'actor->movie', 'movie')],
                'MDM': [('movie', 'movie->director', 'director'), ('director', 'director->movie', 'movie')],
                'MKM': [('movie', 'movie->keyword', 'keyword'), ('keyword', 'keyword->movie', 'movie')],
                'DMD': [('director', 'director->movie', 'movie'), ('movie', 'movie->director', 'director')],
                'DMAMD': [('director', 'director->movie', 'movie'), ('movie', 'movie->actor', 'actor'),
                          ('actor', 'actor->movie', 'movie'), ('movie', 'movie->director', 'director')],
                'AMA': [('actor', 'actor->movie', 'movie'), ('movie', 'movie->actor', 'actor')],
                'AMDMA': [('actor', 'actor->movie', 'movie'), ('movie', 'movie->director', 'director'),
                          ('director', 'director->movie', 'movie'), ('movie', 'movie->actor', 'actor')]
            }
            # RuntimeError: result type Float can't be cast to the desired output type Long
            self.multi_label = True
        else:
            raise ValueError
        self.g, self.category, self.num_classes = g, category, num_classes

    def get_idx(self, validation=True):
        if 'train_mask' not in self.g.nodes[self.category].data:
            num_nodes = self.g.number_of_nodes(self.category)

            n_test = int(num_nodes * 0.2)
            n_train = num_nodes - n_test

            train, test = th.utils.data.random_split(range(num_nodes), [n_train, n_test])
            train_idx = th.tensor(train.indices)
            test_idx = th.tensor(test.indices)
            if validation:
                random_int = th.randperm(len(train_idx))
                valid_idx = train_idx[random_int[:len(train_idx) // 5]]
                train_idx = train_idx[random_int[len(train_idx) // 5:]]
            else:
                valid_idx = train_idx
                train_idx = train_idx
        else:
            train_mask = self.g.nodes[self.category].data.pop('train_mask')
            test_mask = self.g.nodes[self.category].data.pop('test_mask')
            train_idx = th.nonzero(train_mask, as_tuple=False).squeeze()
            test_idx = th.nonzero(test_mask, as_tuple=False).squeeze()
            if validation:
                if 'val_mask' in self.g.nodes[self.category].data:
                    val_mask = self.g.nodes[self.category].data.pop('val_mask')
                    valid_idx = th.nonzero(val_mask, as_tuple=False).squeeze()
                    pass
                else:
                    random_int = th.randperm(len(train_idx))
                    valid_idx = train_idx[random_int[:len(train_idx) // 5]]
                    train_idx = train_idx[random_int[len(train_idx) // 5:]]
            else:
                valid_idx = train_idx
                train_idx = train_idx
        self.train_idx = train_idx
        self.valid_idx = valid_idx
        self.test_idx = test_idx
        return self.train_idx, self.valid_idx, self.test_idx

    def get_labels(self):
        r"""
        Notes
        ------
        In general, the labels are th.FloatTensor.
        But for multi-label dataset, they should be th.LongTensor. Or it will raise
        RuntimeError: Expected object of scalar type Long but got scalar type Float for argument #2 target' in call to _thnn_nll_loss_forward
        """

        if 'labels' in self.g.nodes[self.category].data:
            labels = self.g.nodes[self.category].data.pop('labels').long()
        elif 'label' in self.g.nodes[self.category].data:
            labels = self.g.nodes[self.category].data.pop('label').long()
        else:
            raise ValueError('label in not in the hg.nodes[category].data')
        self.labels = labels.float() if self.dataset_name == 'HGBn-IMDB' else labels
        return self.labels

    def save_results(self, logits, file_path):
        r"""
        To save test results of HGBn.

        Parameters
        ----------
        logits: th.Tensor
            The prediction of target nodes.
        file_path : str
            The path to save file.

        """
        test_logits = logits[self.test_idx]
        if self.dataset_name == 'HGBn-IMDB':
            pred = (test_logits.cpu().numpy() > 0).astype(int)
            multi_label = []
            for i in range(pred.shape[0]):
                label_list = [str(j) for j in range(pred[i].shape[0]) if pred[i][j] == 1]
                multi_label.append(','.join(label_list))
            pred = multi_label
        elif self.dataset_name in ['HGBn-ACM', 'HGBn-DBLP', 'HGBn-Freebase']:
            pred = test_logits.cpu().numpy().argmax(axis=1)
            pred = np.array(pred)
        else:
            return
        with open(file_path, "w") as f:
            for nid, l in zip(self.test_idx, pred):
                f.write(f"{nid}\t\t{0}\t{l}\n")


@register_dataset('ogbn_node_classification')
class OGB_NodeClassification(NodeClassificationDataset):
    def __init__(self, dataset_name):
        super(OGB_NodeClassification, self).__init__()
        if dataset_name == 'ogbn-mag':
            dataset = DglNodePropPredDataset(name='ogbn-mag')
            self.category = 'paper'  # graph: dgl graph object, label: torch tensor of shape (num_nodes, num_tasks)
        else:
            raise ValueError

        split_idx = dataset.get_idx_split()
        self.num_classes = dataset.num_classes
        self.train_idx, self.valid_idx, self.test_idx = split_idx["train"][self.category], split_idx["valid"][
            self.category], split_idx["test"][self.category]
        self.g, self.label_dict = dataset[0]
        self.g = self.mag4HGT(self.g)
        self.label = self.label_dict[self.category].squeeze(dim=-1)
        # 2-dim label
        self.in_dim = self.g.ndata['h'][self.category].shape[1]
        self.has_feature = True
        # pass

    def get_idx(self, validation=True):
        return self.train_idx, self.valid_idx, self.test_idx

    def get_labels(self):
        return self.label

    def mag4HGT(self, hg):
        # Add reverse edge types

        edges = {etype: hg.edges(etype=etype) for etype in hg.canonical_etypes}
        edges.update({(v, e + '_inv', u): (dst, src) for (u, e, v), (src, dst) in edges.items()})
        hg2 = dgl.heterograph(edges)
        hg2 = dgl.to_simple(hg2)

        # Initialize year
        hg2.nodes['paper'].data['timestamp'] = hg.nodes['paper'].data['year'].squeeze()
        for ntype in hg.ntypes:
            if ntype != 'paper':
                hg2.nodes[ntype].data['timestamp'] = th.zeros(hg2.num_nodes(ntype), dtype=th.int64)

        # Aggregate bag-of-paper features
        hg2.nodes['paper'].data['h'] = hg.nodes['paper'].data['feat']
        hg2.update_all(fn.copy_u('h', 'm'), fn.mean('m', 'h'), etype='has_topic')  # field_of_study
        hg2.update_all(fn.copy_u('h', 'm'), fn.mean('m', 'h'), etype='writes_inv')  # author
        hg2.update_all(fn.copy_u('h', 'm'), fn.mean('m', 'h'), etype='affiliated_with')  # institution

        # Attach log-degree to feature of each node type
        for ntype in hg2.ntypes:
            hg2.nodes[ntype].data['deg'] = th.zeros(hg2.num_nodes(ntype))
        for utype, etype, vtype in hg2.canonical_etypes:
            hg2.nodes[vtype].data['deg'] += hg2.in_degrees(etype=etype)
        for ntype in hg2.ntypes:
            hg2.nodes[ntype].data['h'] = th.cat([
                hg2.nodes[ntype].data['h'],
                th.log10(hg2.nodes[ntype].data['deg'][:, None])], 1)
            del hg2.nodes[ntype].data['deg']

        return hg2<|MERGE_RESOLUTION|>--- conflicted
+++ resolved
@@ -316,11 +316,8 @@
     `HGB datasets <https://github.com/THUDM/HGB>`_
     """
 
-<<<<<<< HEAD
-    def __init__(self, dataset_name):
-=======
+
     def __init__(self, dataset_name, **kwargs):
->>>>>>> 1371c238
         super(HGB_NodeClassification, self).__init__()
         self.dataset_name = dataset_name
         self.has_feature = True
