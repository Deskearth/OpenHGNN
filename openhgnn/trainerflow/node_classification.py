--- conflicted
+++ resolved
@@ -189,7 +189,6 @@
 
             if mask is not None:
                 loss = self.loss_fn(logits[mask], self.labels[mask]).item()
-<<<<<<< HEAD
                 metric = self.task.evaluate(logits[mask].argmax(dim=1).to('cpu'), name=self.metric, mask=mask)
                 return metric, loss
             else:
@@ -198,13 +197,5 @@
                            key, mask in masks.items()}
                 losses = {key: self.loss_fn(logits[mask], self.labels[mask]).item() for key, mask in masks.items()}
 
-=======
-                metric = self.task.evaluate(logits[mask].argmax(dim=1).to('cpu'), name='f1', mask=mask)
-                return metric, loss
-            else:
-                masks = {'train': self.train_idx, 'val': self.val_idx, 'test': self.test_idx}
-                metrics = {key: self.task.evaluate(logits[mask].argmax(dim=1).to('cpu'), name='f1', mask=mask) for key, mask in masks.items()}
-                losses = {key: self.loss_fn(logits[mask], self.labels[mask]).item() for key, mask in masks.items()}
->>>>>>> fb88a1ba
                 return metrics, losses
 
