--- conflicted
+++ resolved
@@ -62,9 +62,6 @@
     'NSHE': 'nshetrainer',
     'DMGI': 'DMGI_trainer',
     'KGCN': 'kgcntrainer',
-<<<<<<< HEAD
-    'SLiCE':'slicetrainer'
-=======
-    'HeGAN': 'HeGAN_trainer'
->>>>>>> cfd6c672
+    'SLiCE':'slicetrainer',
+    'HeGAN': 'HeGAN_trainer',
 }