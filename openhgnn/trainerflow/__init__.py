--- conflicted
+++ resolved
@@ -65,10 +65,7 @@
     'slicetrainer': 'openhgnn.trainerflow.slice_trainer',
     'hde_trainer':  'openhgnn.trainerflow.hde_trainer',
     'GATNE_trainer': 'openhgnn.trainerflow.GATNE_trainer',
-<<<<<<< HEAD
     'TransX_trainer': 'openhgnn.trainerflow.TransX_trainer',
-}
-=======
 }
 
 from .node_classification import NodeClassification
@@ -103,5 +100,4 @@
     'hde_trainer',
     'GATNE'           
 ]
-classes = __all__
->>>>>>> 6c67bf55
+classes = __all__